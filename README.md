probe-generator: make short sequences to probe for fusion events

`probe-generator` is a tool to make short sequences of base pairs representing
fusion events. These probes can be used to screen high-throughput sequencing
libraries for evidence of the events represented by the probe.

# Installation

`probe-generator` requires Python v3.2 or later and the `docopt` python package
v0.6.1 or later.

If you have root permissions, installation is as easy as using `pip` or
`easy_install` to install docopt and the runnning the `setup.py` script:

    $ easy_install docopt
    Searching for docopt
    Best match: docopt 0.6.1
    Processing docopt-0.6.1-py2.6.egg
    [...]
    $ python3 setup.py install
    running install
    running build
    running build_py
    running install_lib
    [...]

Installing in your home folder without root permissions is only slightly more
complicated. This requires making a local directory for python packages and
installing everything there:

    $ mdkir -p $HOME/lib
    $ echo "[easy_install]" >> ~/.pydistutils.cfg
    $ echo "install_dir = $HOME/lib" >> ~/.pydistutils.cfg
    $ easy_install docopt
    Searching for docopt
    Best match: docopt 0.6.1
    Processing docopt-0.6.1-py2.6.egg
    [...]
    $ python3 setup.py install --prefix $HOME/lib
    running install
    running build
    running build_py
    running install_lib
    [...]
    $ export PYTHONPATH=$PTYHONPATH:$HOME/lib
    $ export PYTHONPATH=$PYTHONPATH:$HOME/lib/python3.2/site-packages
    # ^ Add these two lines to $HOME/.bashrc as well

In either case, copy or link the script under `bin/probe-generator` to
somewhere in your $PATH and test that everything worked:

    $ probe-generator --version
    ProbeGenerator version 0.0


# Probe language

The input to `probe-generator` consists of statements in *probe language*.
Probe language is used to specify the genomic location of the fusion which will
be detected by the probe.

Statements in probe lanugage are in the form:

    "<gene>#<feature>[<number>] <side><bases> / <gene>#<feature>[<number>] <side><bases>"


    <gene>:    the name of the gene of interest. Acceptable characters are
               alphanumerics plus '_-/.'. Case is not significant.

    <feature>: the name of the feature of interest ('exon', 'intron', etc.).
               Case is not significant.
               *CURRENTLY ONLY EXONS ARE SUPPORTED* so this field must be given
               the value 'exon'.

    <number>:  the cardinality of the feature of interest (1 for the first exon,
               etc.). Must be a digit or '*'.

    <side>:    Whether to return a sequence at the start or end of the feature.
               Acceptable characters are '+-*'.

    <bases>:   The length of probe sequence to return for this feature. Must be
               a digit or '*'.

 Any of "<feature>", "<number>", "<side>", or "<bases>" can be replaced with the
glob character ("*"), to indicate that any value is acceptable. In the "<bases>"
field, the interpretation is that the entire feature is desired.

Whitespace is not significant.

*EXONS ARE CURRENTLY THE ONLY FEATURE WHICH IS SUPPORTED*

The exact genomic location of the breakpoints of the fusion event can also be
specified directly using the coordinate-statement format:

    "chr:breakpoint(+|-)bases/chr:breakpoint(+|-)bases"

No globbing is allowed in coordinate statements. Whitespace is ignored.

## Ambiguity

Probe statements—unlike coordinate statements—do not necessarily specify a
unique location in the genome. When a probe statement could refer to any of
several genomic locations, `probe-generator` returns probes for every possible
location.

A probe statement can be ambiguous for three reasons:

    1. Globbing
    2. Alternative transcripts
    3. Non-unique gene names

Consider the following probe statement:

    FOO#exon[3] -25 / BAR#exon[*] +25

Imagine that FOO is alternatively spliced, so that there are two different
exons that could possibly be called the third. Furthermore, we will assume that
the symbol BAR identifies two different genes, each with two exons. In this
case, eight different probes will be generated:

    > FOO exon 3a / BARa exon 1
    > FOO exon 3a / BARa exon 2
    > FOO exon 3a / BARb exon 1
    > FOO exon 3a / BARb exon 2
    > FOO exon 3b / BARa exon 1
    > FOO exon 3b / BARa exon 2
    > FOO exon 3b / BARb exon 1
    > FOO exon 3b / BARb exon 2

where _3a_ and _3b_ are the two possible third exons of FOO and _BARa_ and
_BARb_ are the two genes called 'BAR'.

## Examples

To specify a probe covering the last 20 bases of the first exon of the gene
ABC and the first 30 bases of the third exon of DEF, you would pass the
following probe statement:

    "ABC#exon[1] -20 / DEF#exon[3] +30"

The same fusion, but with *any* exon of DEF:

    "ABC#exon[1] -20 / DEF#exon[*] +30"

Any fusion between exons of FOO and BAR with exactly 40 bases covered:

    "FOO#exon[*] *20 / BAR#exon[*] *20"

Any fusion between any two exons of SPAM and EGGS, with the entirety of both
features covered:

    "SPAM#exon[*] ** / EGGS#exon[*] **"

<<<<<<< HEAD
A between the 100th base pair of chromosome 1 and the 200th base pair of
chromosome Y, with 25 bases on either side:
=======
A probe for a fusion event between the 100th base pair of chromosome 1 and the
200th base pair of chromsome Y, with 25 bases on either side:
>>>>>>> 6f7d8ad7

    "1:100-25/Y:200+25"

# Usage

    probe-generator --statement STMT  --genome GENOME --annotation FILE...
    probe-generator --coordinate COORD  --genome GENOME

    Options:
        -c COORD --coordinate=COORD     a file containing coordinate statements
        -s STMT --statement=STMT        a file containing fusion statements
        -g GENOME --genome=GENOME       the Ensembl reference genome
                                        (FASTA format)
        -a FILE --annotation=FILE       a genome annotation file in UCSC format


Currently, the RefSeq Genes and UCSC Genes annotation files are supported. More
than one annotation file can be specified for a single run:

    $ probe-generator -s statements.txt -g genome.fa \
                      -a refseq_genes.txt            \
                      -a ucsc_genes.txt

The resulting probes are printed to stdout in FASTA format. The titles of the
probes are the probe statements, followed by the unique identifiers of the rows
in the annotation file which were used, if applicable.

Annotations can be downloaded from [the UCSC table browser][ucsc_tables]. Make
sure to use the output format 'all fields from selected table'.

## Performance

Using the hg19 human genome reference, `probe-generator` uses about 15.5 Gb of
memory at peak. This will run comfortably on `all.q` or `xhost08`, but I don't
recommend trying it on your workstation unless you have a much nicer computer
than mine.

As a rule of thumb, the peak memory usage will be about 5 times the size of the
sum of the text input (annotations and genome) on disk.


[ucsc_tables]: http://genome.ucsc.edu/cgi-bin/hgTables<|MERGE_RESOLUTION|>--- conflicted
+++ resolved
@@ -151,13 +151,8 @@
 
     "SPAM#exon[*] ** / EGGS#exon[*] **"
 
-<<<<<<< HEAD
-A between the 100th base pair of chromosome 1 and the 200th base pair of
-chromosome Y, with 25 bases on either side:
-=======
 A probe for a fusion event between the 100th base pair of chromosome 1 and the
 200th base pair of chromsome Y, with 25 bases on either side:
->>>>>>> 6f7d8ad7
 
     "1:100-25/Y:200+25"
 
