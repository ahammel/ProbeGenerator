"""Parse single-nucleotide polymorphism events from human-readable statements.

"""
import re

from probe_generator import reference, sequence
from probe_generator.probe import InvalidStatement, NonFatalError

_SNP_REGEX = re.compile(r"""
        \s*
        ([a-zA-Z0-9.]+) # chromosome
        \s*
        :               # colon separator
        \s*
        (\d+)           # base pair index
        \s*
        ([acgtACGT])    # reference base
        \s*
        >               # arrow separator
        \s*
        ([acgtACGT])    # mutant base
        \s*
        /               # solidus separator
        \s*
        (\d+)           # bases
        \s*
        """, re.VERBOSE)

_SNP_STATEMENT_SKELETON = "{chromosome}:{index}_{reference}>{mutation}/{bases}"


class SnpProbe(object):
    """A probe for a single-nucleotide polymorphism event.

    The statement is in the following form:

        chromosome:index reference>mutant / bases

    For example: '1:100c>g/50' would be a statement for a 50-base pair probe
    with a mutation from a C to a G at the 100th base pair of the first
    chromosome.

    """
    def __init__(self, specification):
        self._spec = specification

    def __str__(self):
        return _SNP_STATEMENT_SKELETON.format(**self._spec)

    def sequence(self, genome):
        """Return the sequence of the probe.

        The mutant at the index (probe_length // 2).

        """
        start, end = _get_bases(self._spec)
        raw_bases = reference.bases(
                genome,
                self._spec["chromosome"],
                start,
                end)
        return self._mutate(raw_bases)

    @staticmethod
    def from_statement(statement):
        spec = _parse(statement)
        return SnpProbe(spec)

    def _mutate(self, bases):
        """Return the base pair sequence with the reference base of the spec
        replaced with the mutation base.

        Automatically reverse-complements the sequence if necessary.

        """
        mutation_index = (self._spec["bases"] // 2) - 1
        genome_ref_base = bases[mutation_index].lower()
        spec_ref_base = self._spec["reference"].lower()
        if genome_ref_base == spec_ref_base:
            return (bases[:mutation_index] +
                    self._spec["mutation"] +
                    bases[mutation_index+1:])
        elif genome_ref_base == sequence.complement(spec_ref_base):
            return (bases[:mutation_index]                      +
                    sequence.complement(self._spec["mutation"]) +
                    bases[mutation_index+1:])
        else:
            raise ReferenceMismatch(
                    "In probe {!s}: "
                    "Reference base {!r} does not match requested mutation "
                    "'{}>{}'".format(
                        self,
                        bases[mutation_index],
                        self._spec["reference"],
                        self._spec["mutation"]))


def _parse(statement):
    match = _SNP_REGEX.match(statement)

    if not match:
        raise InvalidStatement(
                "could not parse snp statement {!r}".format(
                    statement))

    chromosome, index, reference, mutation, bases = match.groups()
    return {"chromosome": chromosome,
            "index":      int(index),
            "reference":  reference,
            "mutation":   mutation,
            "bases":      int(bases)}


def _get_bases(spec):
    """Return the start and end indices from a SNP probe spec.

    """
    bases, index = spec["bases"], spec["index"]
    buffer = bases // 2
    return (index - buffer + 1), (index + buffer)


<<<<<<< HEAD
=======
def _mutate(bases, spec):
    """Return the base pair sequence with the reference base of the spec
    replaced with the mutation base.

    Automatically reverse-complements the sequence if necessary.

    Raises a ReferenceError if the reference base of the probe does
    not match the reference genome.

    """
    mutation_index = (spec["bases"] // 2) - 1
    genome_ref_base = bases[mutation_index].lower()
    spec_ref_base = spec["reference"].lower()
    if genome_ref_base == spec_ref_base:
        return (bases[:mutation_index] +
                spec["mutation"]       +
                bases[mutation_index+1:])
    elif genome_ref_base == sequence.complement(spec_ref_base):
        return (bases[:mutation_index]                +
                sequence.complement(spec["mutation"]) +
                bases[mutation_index+1:])
    else:
        raise ReferenceError(
                "Reference base {!r} does not match requested mutation "
                "'{}>{}'".format(
                    bases[mutation_index],
                    spec["reference"],
                    spec["mutation"]))


>>>>>>> 7910e798
class ReferenceMismatch(NonFatalError):
    """Raised when the reference base of the genome does not match the
    reference base of the spec.

    """<|MERGE_RESOLUTION|>--- conflicted
+++ resolved
@@ -120,39 +120,6 @@
     return (index - buffer + 1), (index + buffer)
 
 
-<<<<<<< HEAD
-=======
-def _mutate(bases, spec):
-    """Return the base pair sequence with the reference base of the spec
-    replaced with the mutation base.
-
-    Automatically reverse-complements the sequence if necessary.
-
-    Raises a ReferenceError if the reference base of the probe does
-    not match the reference genome.
-
-    """
-    mutation_index = (spec["bases"] // 2) - 1
-    genome_ref_base = bases[mutation_index].lower()
-    spec_ref_base = spec["reference"].lower()
-    if genome_ref_base == spec_ref_base:
-        return (bases[:mutation_index] +
-                spec["mutation"]       +
-                bases[mutation_index+1:])
-    elif genome_ref_base == sequence.complement(spec_ref_base):
-        return (bases[:mutation_index]                +
-                sequence.complement(spec["mutation"]) +
-                bases[mutation_index+1:])
-    else:
-        raise ReferenceError(
-                "Reference base {!r} does not match requested mutation "
-                "'{}>{}'".format(
-                    bases[mutation_index],
-                    spec["reference"],
-                    spec["mutation"]))
-
-
->>>>>>> 7910e798
 class ReferenceMismatch(NonFatalError):
     """Raised when the reference base of the genome does not match the
     reference base of the spec.
