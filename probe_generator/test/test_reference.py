--- conflicted
+++ resolved
@@ -60,7 +60,7 @@
         with self.assertRaisesRegex(reference.InvalidRange, message):
             reference.bases(self.ref_genome, '1', 'foo', 'bar')
 
-    def test_bases_raises_NonContainedRange_on_range_outside_of_chromsome(self):
+    def test_bases_raises_NonContainedRange_on_range_outside_of_chromosome(self):
         message = "range \[1:100\] outside the range of chromosome '1'"
         with self.assertRaisesRegex(reference.NonContainedRange, message):
             reference.bases(self.ref_genome, '1', 1, 100)
@@ -136,11 +136,7 @@
 class TestReferenceGenomeValidation(unittest.TestCase):
     """Validation tests for reference.reference_genome.
 
-<<<<<<< HEAD
-    Calls `reference.refernce_genome` on production data.
-=======
-    Calls reference.reference_genome on production data.
->>>>>>> 2c979eba
+    Calls `reference.reference_genome` on production data.
 
     """
     @classmethod
