--- conflicted
+++ resolved
@@ -105,11 +105,7 @@
 
 class TestBasesCoordinateStatementIntegration(unittest.TestCase):
     """Test cases for the integration of the interface between the
-<<<<<<< HEAD
-    `coordinate_statement.parse` and `refernce.bases`.
-=======
     `coordinate_statement.parse` and `reference.bases`.
->>>>>>> 148cc603
 
     """
     def setUp(self):
@@ -140,11 +136,7 @@
 class TestReferenceGenomeValidation(unittest.TestCase):
     """Validation tests for reference.reference_genome.
 
-<<<<<<< HEAD
     Calls `reference.reference_genome` on production data.
-=======
-    Calls reference.reference_genome on production data.
->>>>>>> 148cc603
 
     """
     @classmethod
