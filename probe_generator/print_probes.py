--- conflicted
+++ resolved
@@ -29,13 +29,13 @@
     E.g:
 
         >>> c = TryChain(ZeroDivisionError)
+        >>> c.bind(lambda : 1 / '3')
+        # Only ZeroDivisionError is caught. TypeError is thrown as normal.
         >>> c.bind(lambda : 1 / 0)
         >>> c.bind(lambda : 4 / 2)
         >>> c.bind(lambda : 5 / 3)
         >>> c.value
         2.0
-        >>> c.bind(lambda : foo / bar)
-        # Only ZeroDivisionError is caught. NameError is thrown as normal.
 
     """
     def __init__(self, exception):
@@ -65,23 +65,6 @@
     """
     with open(statement_file) as statements, open(genome_file) as genome:
         ref_genome = reference.reference_genome(genome)
-<<<<<<< HEAD
-        # See the 'monad' branch for a planned refactoring of this
-        # try/excpet tree --- AJH
-        for statement in statements:
-            try:
-                probes = [CoordinateProbe.from_statement(statement)]
-            except InvalidStatement:
-                try:
-                    probes = SnpProbe.explode(statement)
-                except InvalidStatement:
-                    annotations = _combine_annotations(annotation_files)
-                    probes = ExonProbe.explode(statement, annotations)
-
-            if not probes:
-                print(NO_PROBES_WARNING.format(statement), file=sys.stderr)
-
-=======
         annotations = _combine_annotations(annotation_files)
         for statement in statements:
             chain = TryChain(InvalidStatement)
@@ -93,7 +76,9 @@
                 raise chain.error
 
             probes = chain.value
->>>>>>> f9b7f0c7
+
+            if not probes:
+                print(NO_PROBES_WARNING.format(statement), file=sys.stderr)
             for probe in probes:
                 try:
                     print_fasta(probe, probe.sequence(ref_genome))
